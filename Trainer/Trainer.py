--- conflicted
+++ resolved
@@ -144,14 +144,7 @@
         self._device = device
         self.model = model.to(device)
         self.model.set_mixup(batch_size)
-<<<<<<< HEAD
-<<<<<<< Updated upstream
-=======
         self._init_loss(gamma=gamma)
->>>>>>> Stashed changes
-=======
-        self._init_loss()
->>>>>>> 053fb090
 
         if retrain:
             start_epoch, last_saved_loss, best_accuracy = self.model.restore(self.save_path)
@@ -332,18 +325,8 @@
         raise NotImplementedError("Must override _get_conf_matrix.")
     
     def score(self, testset: RenalDataset, 
-<<<<<<< HEAD
-<<<<<<< Updated upstream
-                    batch_size: int = 150) -> Union[Tuple[np.array, np.array, np.array, float],
-                                                    Tuple[np.array, np.array, np.array]]:
-=======
                     batch_size: int = 150) -> Union[Tuple[Sequence[np.array], float],
                                                     Sequence[np.array]]:
->>>>>>> Stashed changes
-=======
-                    batch_size: int = 150) -> Union[Sequence[np.array], float],
-                                                    Sequence[np.array]]:
->>>>>>> 053fb090
         """
         Compute the accuracy of the model on a given test dataset
 
